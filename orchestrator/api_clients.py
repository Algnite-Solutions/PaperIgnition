"""
API Client Layer for PaperIgnition Orchestrator

Provides robust HTTP clients with retry logic, timeout handling, and consistent error handling.
"""

import httpx
import logging
from typing import Dict, Any, List, Optional, Tuple
from tenacity import retry, stop_after_attempt, wait_exponential, retry_if_exception_type
from AIgnite.data.docset import DocSetList, DocSet


class APIClientError(Exception):
    """Base exception for API client errors"""
    pass


class APIConnectionError(APIClientError):
    """Raised when unable to connect to API"""
    pass


class APIResponseError(APIClientError):
    """Raised when API returns an error response"""
    pass


class BaseAPIClient:
    """Base API client with common functionality"""

    def __init__(self, base_url: str, timeout: float = 30.0, max_retries: int = 3):
        """
        Initialize base API client

        Args:
            base_url: Base URL for the API
            timeout: Default timeout in seconds
            max_retries: Maximum number of retry attempts
        """
        self.base_url = base_url.rstrip('/')
        self.timeout = timeout
        self.max_retries = max_retries
        self.logger = logging.getLogger(self.__class__.__name__)

    @retry(
        stop=stop_after_attempt(3),
        wait=wait_exponential(multiplier=1, min=2, max=10),
        retry=retry_if_exception_type((httpx.TimeoutException, httpx.ConnectError)),
        reraise=True
    )
    def _make_request(
        self,
        method: str,
        endpoint: str,
        json_data: Optional[Dict] = None,
        params: Optional[Dict] = None,
        timeout: Optional[float] = None
    ) -> httpx.Response:
        """
        Make HTTP request with retry logic

        Args:
            method: HTTP method (GET, POST, etc.)
            endpoint: API endpoint (without base URL)
            json_data: JSON data for request body
            params: Query parameters
            timeout: Request timeout (uses default if None)

        Returns:
            httpx.Response object

        Raises:
            APIConnectionError: If connection fails after retries
            APIResponseError: If API returns error status
        """
        url = f"{self.base_url}/{endpoint.lstrip('/')}"
        timeout_value = timeout or self.timeout

        try:
            self.logger.debug(f"Making {method} request to {url}")
            response = httpx.request(
                method=method,
                url=url,
                json=json_data,
                params=params,
                timeout=timeout_value
            )
            response.raise_for_status()
            return response

        except (httpx.TimeoutException, httpx.ConnectError) as e:
            self.logger.error(f"Connection error to {url}: {e}")
            raise APIConnectionError(f"Failed to connect to {url}: {str(e)}") from e

        except httpx.HTTPStatusError as e:
            self.logger.error(f"HTTP error from {url}: {e.response.status_code} - {e.response.text}")
            raise APIResponseError(
                f"API error ({e.response.status_code}): {e.response.text}"
            ) from e

        except Exception as e:
            self.logger.error(f"Unexpected error calling {url}: {e}")
            raise APIClientError(f"Unexpected error: {str(e)}") from e

    def get(self, endpoint: str, params: Optional[Dict] = None, timeout: Optional[float] = None) -> Dict:
        """Make GET request and return JSON response"""
        response = self._make_request("GET", endpoint, params=params, timeout=timeout)
        return response.json()

    def post(self, endpoint: str, json_data: Dict, params: Optional[Dict] = None, timeout: Optional[float] = None) -> Dict:
        """Make POST request and return JSON response"""
        response = self._make_request("POST", endpoint, json_data=json_data, params=params, timeout=timeout)
        return response.json()


class IndexAPIClient(BaseAPIClient):
    """Client for Index Service API"""

    def __init__(self, base_url: str, timeout: float = 30.0):
        super().__init__(base_url, timeout)

    def health_check(self) -> Dict[str, Any]:
        """
        Check health status of index service

        Returns:
            Dict with health status information

        Raises:
            APIClientError: If health check fails
        """
        try:
            response = self.get("/health", timeout=5.0)
            self.logger.info(f"Health check: {response}")
            return response
        except Exception as e:
            self.logger.error(f"Health check failed: {e}")
            raise

    def is_healthy(self) -> bool:
        """
        Check if service is healthy and ready

        Returns:
            True if service is healthy and indexer is ready
        """
        try:
            health = self.health_check()
            return health.get("status") == "healthy" and health.get("indexer_ready", False)
        except Exception:
            return False

    def index_papers(self, papers: List[DocSet], store_images: bool = False, timeout: float = 3000.0) -> Dict:
        """
        Index papers in the index service

        Args:
            papers: List of DocSet objects to index
            store_images: Whether to store images
            timeout: Request timeout in seconds

        Returns:
            Response from index service

        Raises:
            APIClientError: If indexing fails
        """
        if not papers:
            self.logger.warning("No papers to index")
            return {"status": "skipped", "count": 0}

        docset_list = DocSetList(docsets=papers)
        data = {
            "docsets": docset_list.model_dump(),
            "store_images": store_images
        }

        self.logger.info(f"📤 Indexing {len(papers)} papers...")
        if papers:
            self.logger.info(f"📋 First paper: {papers[0].doc_id} - {papers[0].title[:50]}...")

        try:
            response = self.post("/index_papers/", json_data=data, timeout=timeout)
            self.logger.info(f"✅ Indexing complete: {response}")
            return response
        except Exception as e:
            self.logger.error(f"❌ Failed to index papers: {e}")
            raise

    def find_similar(
        self,
        query: str,
        search_k: int = 10,
        similarity_cutoff: float = 0.1,
        search_strategy: str = 'vector',
        filters: Optional[Dict] = None,
        result_types: Optional[List[str]] = None,
        timeout: float = 10.0
    ) -> List[DocSet]:
        """
        Find similar papers using the index service

        Args:
            query: Search query
            search_k: Number of results to return from search
            retrieve_result: Deprecated parameter (kept for compatibility)
            similarity_cutoff: Minimum similarity score threshold
            search_strategy: Search strategy ('vector', 'tf-idf', 'bm25')
            filters: Optional filters (e.g., exclude doc_ids)
            result_types: Types of data to include in results
            timeout: Request timeout in seconds

        Returns:
            List[DocSet]: List of similar papers

        Raises:
            APIClientError: If search fails
        """
        if result_types is None:
            result_types = ["metadata"]

        payload = {
            "query": query,
            "top_k": search_k,  # 使用 search_k 作为搜索数量
            "similarity_cutoff": similarity_cutoff,
            "search_strategies": [(search_strategy, similarity_cutoff)],
            "filters": filters,
            "result_include_types": result_types
        }

        try:
            self.logger.info(
                f"🔍 Searching for: '{query}' (strategy: {search_strategy}, "
                f"search_k: {search_k}, cutoff: {similarity_cutoff})"
            )
            
            results = self.post("/find_similar/", json_data=payload, timeout=timeout)
<<<<<<< HEAD
            
            # 统一返回列表格式（不再判断扩展格式）
            docsets = self._convert_to_docsets(results)
=======

            docsets = []
            for r in results:
                try:
                    metadata = r.get('metadata', {})

                    # 处理chunks数据，确保符合DocSet定义
                    def process_text_chunks(chunks_data):
                        """处理text_chunks数据，转换为符合DocSet定义的格式"""
                        if not chunks_data:
                            return []
                        
                        processed_chunks = []
                        for chunk in chunks_data:
                            if isinstance(chunk, dict):
                                # 检查是否已经是正确的格式
                                if 'id' in chunk and 'type' in chunk and 'text' in chunk:
                                    processed_chunks.append(chunk)
                                elif 'chunk_id' in chunk and 'text_content' in chunk:
                                    # 转换API格式到DocSet格式
                                    converted_chunk = {
                                        'id': chunk['chunk_id'],
                                        'type': 'text',
                                        'text': chunk['text_content']
                                    }
                                    processed_chunks.append(converted_chunk)
                                else:
                                    # 跳过无效的chunk
                                    print(f"Warning: Skipping invalid text chunk: {chunk}")
                            else:
                                print(f"Warning: Skipping non-dict text chunk: {chunk}")
                        return processed_chunks
                    
                    # 处理figure chunks
                    def process_figure_chunks(figure_ids, doc_id):
                        """从figure_ids创建figure chunks"""
                        if not figure_ids:
                            return []
                        
                        figure_chunks = []
                        for fig_id in figure_ids:
                            # 提取figure ID（去掉.png后缀）
                            fig_name = fig_id.replace('.png', '') if fig_id.endswith('.png') else fig_id
                            figure_chunks.append({
                                'id': fig_id,
                                'type': 'figure',
                                'image_path': None,  # 实际路径需要根据配置添加
                                'alt_text': None
                            })
                        return figure_chunks
                    
                    # 处理table chunks
                    def process_table_chunks(table_ids):
                        """从table_ids创建table chunks"""
                        if not table_ids:
                            return []
                        
                        table_chunks = []
                        for table_id in table_ids:
                            table_chunks.append({
                                'id': table_id,
                                'type': 'table',
                                'table_html': None
                            })
                        return table_chunks
                
                    docset_data = {
                        'doc_id': metadata.get('doc_id'),
                        'title': metadata.get('title', 'Unknown Title'),
                        'authors': metadata.get('authors', []),
                        'categories': metadata.get('categories', []),
                        'published_date': metadata.get('published_date', ''),
                        'abstract': metadata.get('abstract', ''),
                        'pdf_path': metadata.get('pdf_path', ''),
                        'HTML_path': metadata.get('HTML_path'),
                        'text_chunks': process_text_chunks(r.get('text_chunks', [])),
                        'figure_chunks': process_figure_chunks(metadata.get('figure_ids', []), metadata.get('doc_id')),
                        'table_chunks': process_table_chunks(metadata.get('table_ids', [])),
                        'metadata': metadata,
                        'comments': metadata.get('comments', '')
                    }
                    docsets.append(DocSet(**docset_data))
                except Exception as e:
                    self.logger.warning(f"Failed to create DocSet for {r.get('doc_id')}: {e}")
                    continue

>>>>>>> 815dd811
            self.logger.info(f"✅ Found {len(docsets)} papers")
            return docsets
                
        except Exception as e:
            self.logger.error(f"❌ Search failed for query '{query}': {e}")
            raise
    
    def _convert_to_docsets(self, results: List[Dict]) -> List[DocSet]:
        """将 API 结果转换为 DocSet 对象列表"""
        docsets = []
        for r in results:
            try:
                metadata = r.get('metadata', {})
                
                # 处理 text_chunks 数据
                def process_text_chunks(chunks_data):
                    if not chunks_data:
                        return []
                    processed_chunks = []
                    for chunk in chunks_data:
                        if isinstance(chunk, dict):
                            if 'id' in chunk and 'type' in chunk and 'text' in chunk:
                                processed_chunks.append(chunk)
                            elif 'chunk_id' in chunk and 'text_content' in chunk:
                                converted_chunk = {
                                    'id': chunk['chunk_id'],
                                    'type': 'text',
                                    'text': chunk['text_content']
                                }
                                processed_chunks.append(converted_chunk)
                            else:
                                self.logger.warning(f"Skipping invalid text chunk: {chunk}")
                        else:
                            self.logger.warning(f"Skipping non-dict text chunk: {chunk}")
                    return processed_chunks
                
                docset_data = {
                    'doc_id': metadata.get('doc_id'),
                    'title': metadata.get('title', 'Unknown Title'),
                    'authors': metadata.get('authors', []),
                    'categories': metadata.get('categories', []),
                    'published_date': metadata.get('published_date', ''),
                    'abstract': metadata.get('abstract', ''),
                    'pdf_path': metadata.get('pdf_path', ''),
                    'HTML_path': metadata.get('HTML_path'),
                    'text_chunks': process_text_chunks(r.get('text_chunks', [])),
                    'figure_chunks': [],
                    'table_chunks': [],
                    'metadata': metadata,
                    'comments': metadata.get('comments', '')
                }
                docsets.append(DocSet(**docset_data))
            except Exception as e:
                self.logger.warning(f"Failed to create DocSet for {r.get('doc_id')}: {e}")
                continue
        
        return docsets

    def update_papers_blog(
        self,
        papers_data: List[Dict[str, str]],
        timeout: float = 30.0
    ) -> Dict[str, Any]:
        """
        Update blog field in papers table for multiple papers

        Args:
            papers_data: List of dicts with 'paper_id' and 'blog_content' keys
            timeout: Request timeout in seconds

        Returns:
            Response from index service

        Raises:
            APIClientError: If update fails
        """
        if not papers_data:
            self.logger.warning("No papers to update")
            return {"status": "skipped", "updated": 0}

        request_data = {"papers": papers_data}

        self.logger.info(f"📤 Updating blog field for {len(papers_data)} papers...")

        try:
            response = self._make_request(
                method="PUT",
                endpoint="/update_papers_blog/",
                json_data=request_data,
                timeout=timeout
            )
            result = response.json()
            self.logger.info(f"✅ Blog update complete: {result}")
            return result
        except Exception as e:
            self.logger.error(f"❌ Failed to update papers blog: {e}")
            raise


class BackendAPIClient(BaseAPIClient):
    """Client for Backend App Service API"""

    def __init__(self, base_url: str, timeout: float = 30.0):
        super().__init__(base_url, timeout)

    def get_all_users(self) -> List[Dict[str, Any]]:
        """
        Get all users from backend

        Returns:
            List of user dictionaries with username and interests

        Raises:
            APIClientError: If request fails
        """
        try:
            self.logger.info("Fetching all users...")
            users = self.get("/api/users/all", timeout=100.0)
            self.logger.info(f"✅ Retrieved {len(users)} users")
            return users
        except Exception as e:
            self.logger.error(f"❌ Failed to fetch users: {e}")
            raise

    def get_user_by_email(self, email: str) -> Dict[str, Any]:
        """
        Get user information by email

        Args:
            email: User email address

        Returns:
            User information dictionary

        Raises:
            APIClientError: If user not found or request fails
        """
        try:
            self.logger.debug(f"Fetching user: {email}")
            user = self.get(f"/api/users/by_email/{email}")
            return user
        except Exception as e:
            self.logger.error(f"❌ Failed to fetch user {email}: {e}")
            raise

    def get_user_interests(self, email: str) -> List[str]:
        """
        Get user's research interests

        Args:
            email: User email address

        Returns:
            List of interest keywords
        """
        try:
            user = self.get_user_by_email(email)
            interests = user.get("interests_description", [])
            self.logger.debug(f"User {email} interests: {interests}")
            return interests
        except Exception as e:
            self.logger.warning(f"Failed to get interests for {email}: {e}")
            return []

    def get_user_papers(self, username: str) -> List[Dict[str, Any]]:
        """
        Get papers recommended to a user

        Args:
            username: User's username/email

        Returns:
            List of paper dictionaries
        """
        try:
            self.logger.debug(f"Fetching papers for user: {username}")
            papers = self.get(f"/api/digests/recommendations/{username}")
            self.logger.info(f"✅ User {username} has {len(papers)} papers")
            return papers
        except APIResponseError as e:
            if "404" in str(e):
                self.logger.debug(f"No papers found for {username}")
                return []
            raise
        except Exception as e:
            self.logger.error(f"❌ Failed to fetch papers for {username}: {e}")
            return []

    def get_existing_paper_ids(self, username: str) -> List[str]:
        """
        Get list of paper IDs already recommended to user

        Args:
            username: User's username/email

        Returns:
            List of paper IDs
        """
        papers = self.get_user_papers(username)
        paper_ids = [p["id"] for p in papers if p.get("id")]
        self.logger.debug(f"User {username} has {len(paper_ids)} existing papers")
        return paper_ids

    def recommend_paper(
        self,
        username: str,
        paper_id: str,
        title: str,
        authors: str = "",
        abstract: str = "",
        url: str = "",
        content: str = "",
        blog: Optional[str] = None,
        blog_abs: Optional[str] = None,
        blog_title: Optional[str] = None,
        recommendation_reason: str = "",
        relevance_score: Optional[float] = None,
        submitted: Optional[str] = None,
        timeout: float = 100.0
    ) -> bool:
        """
        Recommend a paper to a user

        Args:
            username: User's username/email
            paper_id: Paper identifier
            title: Paper title
            authors: Paper authors (comma-separated)
            abstract: Paper abstract
            url: Paper URL
            content: Paper content
            blog: Generated blog digest
            blog_abs: Blog abstract
            blog_title: Blog title
            recommendation_reason: Reason for recommendation
            relevance_score: Relevance score
            timeout: Request timeout

        Returns:
            True if successful, False otherwise
        """
        # Truncate fields to fit database constraints (VARCHAR(255))
        def truncate(s, max_len=255):
            return s[:max_len] if s else ""

        data = {
            "username": username,
            "paper_id": paper_id,
            "title": truncate(title, 255),
            "authors": truncate(authors, 255),
            "abstract": abstract,  # Text field, no limit
            "url": truncate(url, 255),
            "content": content,  # Text field, no limit
            "blog": blog or "",  # Text field, no limit
            "blog_abs": blog_abs or "",  # Text field, no limit
            "blog_title": blog_title or "",  # Text field, no limit
            "recommendation_reason": recommendation_reason,  # Text field, no limit
            "relevance_score": relevance_score,
            "submitted": submitted or ""
        }

        try:
            self.logger.debug(f"Recommending paper {paper_id} to {username}")
            response = self.post(
                "/api/digests/recommend",
                params={"username": username},
                json_data=data,
                timeout=timeout
            )
            self.logger.info(f"✅ Paper {paper_id} recommended to {username} ")
            return True

        except Exception as e:
            self.logger.error(f"❌ Failed to recommend paper {paper_id} to {username}: {e}")
            return False

    def save_retrieve_result(
        self,
        username: str,
        query: str,
        search_strategy: str,
        retrieve_ids: List[str],
        top_k_ids: List[str],
        recommendation_date: Optional[str] = None,
        timeout: float = 5.0
    ) -> bool:
        """
        保存检索结果到数据库（用于 reranking 调试）
        
        Args:
            username: 用户名
            query: 搜索关键词
            search_strategy: 搜索策略
            retrieve_ids: retrieve_k 结果的 paper IDs
            top_k_ids: top_k 结果的 paper IDs
            recommendation_date: 推荐日期（ISO格式）
            timeout: 请求超时时间
        
        Returns:
            是否保存成功
        """
        data = {
            "username": username,
            "query": query,
            "search_strategy": search_strategy,
            "retrieve_ids": retrieve_ids,
            "top_k_ids": top_k_ids
        }
        
        if recommendation_date:
            data["recommendation_date"] = recommendation_date
        
        try:
            self.logger.info(f"💾 Saving retrieve result for user {username}, query: '{query[:50]}...'")
            response = self.post(
                "/api/papers/retrieve_results/save",
                json_data=data,
                timeout=timeout
            )
            self.logger.info(f"✅ Retrieve result saved successfully (ID: {response.get('id')})")
            return True
        except Exception as e:
            self.logger.error(f"❌ Failed to save retrieve result: {e}")
            return False

    def recommend_papers_batch(self, username: str, papers: List[Dict[str, Any]]) -> Tuple[int, int]:
        """
        Recommend multiple papers to a user

        Args:
            username: User's username/email
            papers: List of paper dictionaries

        Returns:
            Tuple of (successful_count, failed_count)
        """
        success_count = 0
        failed_count = 0

        self.logger.info(f"Recommending {len(papers)} papers to {username}...")

        for paper in papers:
            success = self.recommend_paper(
                username=username,
                paper_id=paper.get("paper_id"),
                title=paper.get("title", ""),
                authors=paper.get("authors", ""),
                abstract=paper.get("abstract", ""),
                url=paper.get("url", ""),
                content=paper.get("content", ""),
                blog=paper.get("blog"),
                blog_abs=paper.get("blog_abs"),
                blog_title=paper.get("blog_title"),
                recommendation_reason=paper.get("recommendation_reason", ""),
                relevance_score=paper.get("relevance_score"),
                submitted=paper.get("submitted", ""),
            )

            if success:
                success_count += 1
            else:
                failed_count += 1

        self.logger.info(f"📊 Batch complete: {success_count} succeeded, {failed_count} failed")
        return success_count, failed_count<|MERGE_RESOLUTION|>--- conflicted
+++ resolved
@@ -236,98 +236,9 @@
             )
             
             results = self.post("/find_similar/", json_data=payload, timeout=timeout)
-<<<<<<< HEAD
             
             # 统一返回列表格式（不再判断扩展格式）
             docsets = self._convert_to_docsets(results)
-=======
-
-            docsets = []
-            for r in results:
-                try:
-                    metadata = r.get('metadata', {})
-
-                    # 处理chunks数据，确保符合DocSet定义
-                    def process_text_chunks(chunks_data):
-                        """处理text_chunks数据，转换为符合DocSet定义的格式"""
-                        if not chunks_data:
-                            return []
-                        
-                        processed_chunks = []
-                        for chunk in chunks_data:
-                            if isinstance(chunk, dict):
-                                # 检查是否已经是正确的格式
-                                if 'id' in chunk and 'type' in chunk and 'text' in chunk:
-                                    processed_chunks.append(chunk)
-                                elif 'chunk_id' in chunk and 'text_content' in chunk:
-                                    # 转换API格式到DocSet格式
-                                    converted_chunk = {
-                                        'id': chunk['chunk_id'],
-                                        'type': 'text',
-                                        'text': chunk['text_content']
-                                    }
-                                    processed_chunks.append(converted_chunk)
-                                else:
-                                    # 跳过无效的chunk
-                                    print(f"Warning: Skipping invalid text chunk: {chunk}")
-                            else:
-                                print(f"Warning: Skipping non-dict text chunk: {chunk}")
-                        return processed_chunks
-                    
-                    # 处理figure chunks
-                    def process_figure_chunks(figure_ids, doc_id):
-                        """从figure_ids创建figure chunks"""
-                        if not figure_ids:
-                            return []
-                        
-                        figure_chunks = []
-                        for fig_id in figure_ids:
-                            # 提取figure ID（去掉.png后缀）
-                            fig_name = fig_id.replace('.png', '') if fig_id.endswith('.png') else fig_id
-                            figure_chunks.append({
-                                'id': fig_id,
-                                'type': 'figure',
-                                'image_path': None,  # 实际路径需要根据配置添加
-                                'alt_text': None
-                            })
-                        return figure_chunks
-                    
-                    # 处理table chunks
-                    def process_table_chunks(table_ids):
-                        """从table_ids创建table chunks"""
-                        if not table_ids:
-                            return []
-                        
-                        table_chunks = []
-                        for table_id in table_ids:
-                            table_chunks.append({
-                                'id': table_id,
-                                'type': 'table',
-                                'table_html': None
-                            })
-                        return table_chunks
-                
-                    docset_data = {
-                        'doc_id': metadata.get('doc_id'),
-                        'title': metadata.get('title', 'Unknown Title'),
-                        'authors': metadata.get('authors', []),
-                        'categories': metadata.get('categories', []),
-                        'published_date': metadata.get('published_date', ''),
-                        'abstract': metadata.get('abstract', ''),
-                        'pdf_path': metadata.get('pdf_path', ''),
-                        'HTML_path': metadata.get('HTML_path'),
-                        'text_chunks': process_text_chunks(r.get('text_chunks', [])),
-                        'figure_chunks': process_figure_chunks(metadata.get('figure_ids', []), metadata.get('doc_id')),
-                        'table_chunks': process_table_chunks(metadata.get('table_ids', [])),
-                        'metadata': metadata,
-                        'comments': metadata.get('comments', '')
-                    }
-                    docsets.append(DocSet(**docset_data))
-                except Exception as e:
-                    self.logger.warning(f"Failed to create DocSet for {r.get('doc_id')}: {e}")
-                    continue
-
->>>>>>> 815dd811
             self.logger.info(f"✅ Found {len(docsets)} papers")
             return docsets
                 
