# Development Configuration for PaperIgnition Orchestrator
# This configuration is used for local development and testing

# Backend Service Configuration
backend_service:
  host: "http://10.0.1.226:8888"

  user_db:
    db_user: postgres
    db_password: "11111"
    db_host: localhost
    db_port: "5432"
    db_name: paperignition_user

# Index Service Configuration
index_service:
  host: "http://10.0.1.226:8002"

  metadata_db:
    db_url: "postgresql://postgres:11111@localhost:5432/paperignition"

# Pipeline Stages - Enable/disable each stage
stages:
  fetch_daily_papers: false  # Fetch new papers from arXiv
  generate_all_papers_blog: false  # Generate blogs for all fetched papers
  generate_per_user_blogs: true  # Generate personalized blogs for each user

# Paper Pull Service Configuration
paper_pull:
  max_workers: 1  # Number of parallel workers for fetching papers
  time_slots_count: 1  # Number of time slots to divide the day into
  location: "Asia/Shanghai"  # Timezone for time calculations
  count_delay: 2  # Days to delay from current date
  max_papers: 1  # Maximum number of papers to fetch

# Blog Generation Configuration
blog_generation:
  batch_size: 50  # Number of papers to process in each batch
  output_path: "/data3/guofang/peirongcan/PaperIgnition/orchestrator/blogs"  # Blog output path for development (relative to project root)
  generation_model: "Gemini"  # Options: "Gemini", "vLLM", "OpenAI"
  model_name: "Qwen/Qwen3-235B-A22B-Instruct-2507-FP8"
  api_base: "http://localhost:5666/v1"

# User Recommendation Configuration
user_recommendation:
  top_k: 5  # Number of top results to return from similarity search
<<<<<<< HEAD
  similarity_cutoff: 1.5  # Minimum similarity score threshold
  search_strategy: "vector"  # Options: "vector", "tf-idf", "bm25"
=======
  retrieve_k: 20
  retrieve_result: true
  similarity_cutoff: 0  # Minimum similarity score threshold
  search_strategy: "tf-idf"  # Options: "vector", "tf-idf", "bm25"
  customized_recommendation: false
>>>>>>> 785ce99d

# Job Execution Configuration
job_execution:
  enable_parallel_blog_generation: true  # Run all_papers and per_user blog gen in parallel

# Constants
constants:
  blogbot_email: "BlogBot@gmail.com"  # Special user for all papers blog generation
  store_images_on_index: true  # Store images when indexing papers<|MERGE_RESOLUTION|>--- conflicted
+++ resolved
@@ -44,16 +44,11 @@
 # User Recommendation Configuration
 user_recommendation:
   top_k: 5  # Number of top results to return from similarity search
-<<<<<<< HEAD
-  similarity_cutoff: 1.5  # Minimum similarity score threshold
-  search_strategy: "vector"  # Options: "vector", "tf-idf", "bm25"
-=======
   retrieve_k: 20
   retrieve_result: true
   similarity_cutoff: 0  # Minimum similarity score threshold
   search_strategy: "tf-idf"  # Options: "vector", "tf-idf", "bm25"
   customized_recommendation: false
->>>>>>> 785ce99d
 
 # Job Execution Configuration
 job_execution:
