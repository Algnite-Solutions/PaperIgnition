--- conflicted
+++ resolved
@@ -35,16 +35,6 @@
         keep_temp_image: If False, delete temporary image files after successful storage (default: False)
     """
     docset_list = DocSetList(docsets=papers)
-<<<<<<< HEAD
-    
-    # 按照IndexPapersRequest模型构建请求体
-    request_data = {
-        "docsets": docset_list.dict(),
-        "store_images": store_images,
-        "keep_temp_image": keep_temp_image
-    }
-    
-=======
 
     # Wrap in the expected format: {"docsets": DocSetList, "store_images": bool}
     data = {
@@ -56,7 +46,6 @@
     if papers:
         print(f"📋 First paper: {papers[0].doc_id} - {papers[0].title[:50]}...")
 
->>>>>>> a732b3d5
     try:
         response = httpx.post(f"{api_url}/index_papers/", json=request_data, timeout=6000.0)
         response.raise_for_status()
