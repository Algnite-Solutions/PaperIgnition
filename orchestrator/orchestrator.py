--- conflicted
+++ resolved
@@ -267,12 +267,8 @@
         #print(f"✅ 共获取到 {len(all_users)} 个用户")
         for user in all_users:
             username = user.get("username")
-<<<<<<< HEAD
-            #if username == "BlogBot@gmail.com": continue
-=======
             if username == "BlogBot@gmail.com": continue
 
->>>>>>> 815dd811
             job_id = await self.job_logger.start_job_log(job_type="daily_blog_generation", username=username)
 
             interests = self.backend_client.get_user_interests(username)
