--- conflicted
+++ resolved
@@ -10,14 +10,9 @@
 import yaml
 from datetime import datetime
 from pathlib import Path
-<<<<<<< HEAD
-from typing import List, Dict, Any, Optional
-from generate_blog import run_batch_generation, run_Gemini_blog_generation, run_batch_generation_abs, run_batch_generation_title
-=======
 from typing import List, Dict, Any
 import requests
 from generate_blog import run_batch_generation, run_Gemini_blog_generation_default, run_Gemini_blog_generation_recommend, run_batch_generation_abs, run_batch_generation_title
->>>>>>> c190385f
 
 # Add backend to Python path
 sys.path.append(os.path.join(os.path.dirname(__file__), '..'))
@@ -29,15 +24,7 @@
 from AIgnite.data.docset import DocSetList, DocSet
 
 
-<<<<<<< HEAD
 def load_orchestrator_config(config_path: Optional[str] = None) -> Dict[str, Any]:
-=======
-ALL = 1
-FETCH_ONLY = 2
-RECOMMENDATION_ONLY = 3
-
-def get_user_interest(username: str, backend_api_url: str) -> List[str]:
->>>>>>> c190385f
     """
     Load orchestrator configuration from YAML file
 
@@ -302,12 +289,20 @@
             
             for query in interests:
                 logging.info(f"[VECTOR] 用户 {username} 兴趣: {query}")
-<<<<<<< HEAD
-
-                # 构建过滤器，排除用户已有的论文ID
+                
+                # 构建过滤器，排除用户已有的论文ID，同时只包含最近3天的论文
+                from datetime import datetime, timedelta
+                end_date = datetime.now().strftime('%Y-%m-%d')
+                # arxiv API has two day delay, so we extend to 5 days for recent 3 days
+                start_date = (datetime.now() - timedelta(days=5)).strftime('%Y-%m-%d')
+
+                 # 构建过滤器，排除用户已有的论文ID
                 filter_params = None
                 if existing_paper_ids:
                     filter_params = {
+                        "include": {
+                        "published_date": [start_date, end_date]
+                        },
                         "exclude": {
                             "doc_ids": existing_paper_ids
                         }
@@ -323,30 +318,7 @@
                     similarity_cutoff=user_rec_config["similarity_cutoff"],
                     filters=filter_params
                 )
-
-=======
-                
-                # 构建过滤器，排除用户已有的论文ID，同时只包含最近3天的论文
-                from datetime import datetime, timedelta
-                
-                # 计算最近3天的日期范围
-                end_date = datetime.now().strftime('%Y-%m-%d')
-                start_date = (datetime.now() - timedelta(days=5)).strftime('%Y-%m-%d')
-                
-                filter_params = {
-                    "include": {
-                        "published_date": [start_date, end_date]
-                    },
-                    "exclude": {
-                        "doc_ids": existing_paper_ids
-                    }
-                }
-            
-                logging.info(f"应用过滤器，排除 {len(existing_paper_ids)} 个已有论文ID，只包含最近3天的论文 ({start_date} 到 {end_date})")
-
-                papers = utils.search_papers_via_api(self.index_api_url, query, 'vector', 0.0, filter_params)
-                
->>>>>>> c190385f
+                
                 all_papers.extend(papers)
 
             # 添加去重逻辑：确保论文ID不重复
@@ -426,13 +398,8 @@
         await self.blog_generation_for_all_users()
         logging.info("Blog generation for existing users complete.")
 
-<<<<<<< HEAD
     async def run_all_tasks(self):
         """Run all daily tasks based on configuration and return results"""
-=======
-    async def run_all_tasks(self, option = ALL):
-        """Run all daily tasks and return results"""
->>>>>>> c190385f
         start_time = datetime.now()
         logging.info(f"Starting all daily tasks at {start_time}")
 
@@ -452,18 +419,12 @@
         }
 
         try:
-<<<<<<< HEAD
             papers = []
 
             # === Step 1: Fetch and Index Papers ===
             if stages["fetch_daily_papers"]:
                 logging.info("=== Step 1: Fetching daily papers ===")
                 results["stages_run"].append("fetch_daily_papers")
-=======
-            # === Step 1: Fetching daily papers ===
-            if option == ALL or option == FETCH_ONLY:
-                logging.info("=== Step 1: Fetching daily papers ===")
->>>>>>> c190385f
                 await self.job_logger.update_job_log(overall_job_id, status="running", details={"step": "paper_fetch"})
 
                 papers = await self.run_fetch_daily_papers()
@@ -471,7 +432,6 @@
                 results["paper_fetch"] = len(papers) > 0
 
                 if len(papers) == 0:
-<<<<<<< HEAD
                     logging.warning("No papers fetched, skipping downstream tasks")
                     await self.job_logger.complete_job_log(
                         overall_job_id,
@@ -489,48 +449,6 @@
                 else:
                     logging.info("=== Step 2: Blog generation ===")
                     await self.job_logger.update_job_log(overall_job_id, status="running", details={"step": "blog_generation"})
-=======
-                    logging.warning("No papers fetched, skipping blog generation tasks")
-                    await self.job_logger.complete_job_log(
-                        overall_job_id,
-                        status="partial",
-                        details={"reason": "No papers were fetched"}
-                    )
-                    #return results
-
-            # === Step 2: Blog generation for all papers ===
-            logging.info("=== Step 2: Blog generation for all papers ===")
-            await self.job_logger.update_job_log(overall_job_id, status="running", details={"step": "all_papers_blog_gen"})
-
-            try:
-                if option == ALL or option == FETCH_ONLY:
-                    all_papers_task = self.run_all_papers_blog_generation(papers)
-                if option == ALL:
-                    per_user_task = self.run_per_user_blog_generation()
-
-                    # Run both tasks in parallel
-                    blog_gen_results = await asyncio.gather(all_papers_task, per_user_task, return_exceptions=True)
-
-                    all_papers_result = blog_gen_results[0]
-                    per_user_result = blog_gen_results[1]
-
-                    # Check results
-                    results["all_papers_blog_generation"] = not isinstance(all_papers_result, Exception)
-                    results["per_user_blog_generation"] = not isinstance(per_user_result, Exception)
-
-                    if isinstance(all_papers_result, Exception):
-                        logging.error(f"All papers blog generation failed: {all_papers_result}")
-
-                    if isinstance(per_user_result, Exception):
-                        logging.error(f"Per user blog generation failed: {per_user_result}")
-                if option == RECOMMENDATION_ONLY:
-                    per_user_task = self.run_per_user_blog_generation()
-                    blog_gen_results = await asyncio.gather(per_user_task, return_exceptions=True)
-                    per_user_result = blog_gen_results[0]
-                    results["per_user_blog_generation"] = not isinstance(per_user_result, Exception)
-                    if isinstance(per_user_result, Exception):
-                        logging.error(f"Per user blog generation failed: {per_user_result}")
->>>>>>> c190385f
 
                     try:
                         tasks = []
