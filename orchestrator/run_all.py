--- conflicted
+++ resolved
@@ -131,17 +131,12 @@
 
     # TODO: use the real paper_pull.fetch_daily_papers
     # Given the directory of the json files, index the papers
-<<<<<<< HEAD
-    json_dir = "./orchestrator/jsons"
-    papers = paper_pull.fetch_daily_papers()
-=======
     #json_dir = "./orchestrator/jsons"
     
     papers = paper_pull.fetch_daily_papers()
     print(f"Fetched {len(papers)} papers.")
     
     papers=paper_pull.dummy_paper_fetch("./orchestrator/jsons")
->>>>>>> 6c1f476f
     print(f"Fetched {len(papers)} papers.")
     # Load config and get API URL
     config_path = os.path.join(os.path.dirname(__file__), "../backend/configs/app_config.yaml")
