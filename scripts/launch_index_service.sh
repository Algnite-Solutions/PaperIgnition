#!/bin/bash
cd "$(dirname "$0")/.."
<<<<<<< HEAD
echo "🚀 Starting Index API Server..."
uvicorn backend.index_service.main:app --host 0.0.0.0 --port 8080 --reload
=======

# Set default configuration path for development environment
export PAPERIGNITION_CONFIG="backend/configs/app_config.yaml"
export PAPERIGNITION_ENV="development"

echo "🚀 Starting Index API Server in DEVELOPMENT mode..."
echo "📁 Using config: $PAPERIGNITION_CONFIG"
echo "🌍 Environment: $PAPERIGNITION_ENV"

# Start the server with enhanced configuration management
uvicorn backend.index_service.main:app --host 0.0.0.0 --port 8002 --reload
>>>>>>> 816d1d6e
<|MERGE_RESOLUTION|>--- conflicted
+++ resolved
@@ -1,9 +1,5 @@
 #!/bin/bash
 cd "$(dirname "$0")/.."
-<<<<<<< HEAD
-echo "🚀 Starting Index API Server..."
-uvicorn backend.index_service.main:app --host 0.0.0.0 --port 8080 --reload
-=======
 
 # Set default configuration path for development environment
 export PAPERIGNITION_CONFIG="backend/configs/app_config.yaml"
@@ -14,5 +10,4 @@
 echo "🌍 Environment: $PAPERIGNITION_ENV"
 
 # Start the server with enhanced configuration management
-uvicorn backend.index_service.main:app --host 0.0.0.0 --port 8002 --reload
->>>>>>> 816d1d6e
+uvicorn backend.index_service.main:app --host 0.0.0.0 --port 8002 --reload