--- conflicted
+++ resolved
@@ -699,17 +699,10 @@
     """Update blog field in papers table for multiple papers"""
     if paper_indexer is None:
         raise HTTPException(status_code=503, detail="Indexer not initialized")
-<<<<<<< HEAD
-
+    
     try:
         from sqlalchemy import text
-
-=======
-    
-    try:
-        from sqlalchemy import text
-        
->>>>>>> c9681869
+        
         papers_data = request.get("papers", [])
         if not papers_data:
             return {
@@ -717,34 +710,20 @@
                 "updated_count": 0,
                 "total_requested": 0
             }
-<<<<<<< HEAD
-
+        
         updated_count = 0
-
+        
         # Get database connection from indexer
         if paper_indexer.metadata_db is None:
             raise HTTPException(status_code=503, detail="Metadata database not initialized")
-
-=======
-        
-        updated_count = 0
-        
-        # Get database connection from indexer
-        if paper_indexer.metadata_db is None:
-            raise HTTPException(status_code=503, detail="Metadata database not initialized")
-        
->>>>>>> c9681869
+        
         # Use the metadata_db connection
         session = paper_indexer.metadata_db.Session()
         try:
             for paper in papers_data:
                 paper_id = paper.get("paper_id")
                 blog_content = paper.get("blog_content")
-<<<<<<< HEAD
-
-=======
                 
->>>>>>> c9681869
                 if paper_id and blog_content:
                     # Update the blog field in papers table
                     update_query = text("""
@@ -752,20 +731,12 @@
                         SET blog = :blog_content 
                         WHERE doc_id = :paper_id
                     """)
-<<<<<<< HEAD
-
-=======
                     
->>>>>>> c9681869
                     result = session.execute(update_query, {
                         "blog_content": blog_content,
                         "paper_id": paper_id
                     })
-<<<<<<< HEAD
-
-=======
                     
->>>>>>> c9681869
                     if result.rowcount > 0:
                         updated_count += 1
                         logger.info(f"Updated blog field for paper {paper_id}")
@@ -773,17 +744,10 @@
                         logger.warning(f"No paper found with doc_id: {paper_id}")
                 else:
                     logger.warning(f"Skipping paper {paper_id} - missing paper_id or blog content")
-<<<<<<< HEAD
-
+            
             session.commit()
             logger.info(f"Successfully updated blog fields for {updated_count} papers")
-
-=======
-            
-            session.commit()
-            logger.info(f"Successfully updated blog fields for {updated_count} papers")
-            
->>>>>>> c9681869
+            
             return {
                 "message": f"Successfully updated blog fields for {updated_count} papers",
                 "updated_count": updated_count,
@@ -791,15 +755,8 @@
             }
         finally:
             session.close()
-<<<<<<< HEAD
-
+        
     except Exception as e:
         logger.error(f"Failed to update papers blog field: {str(e)}")
         raise HTTPException(status_code=500, detail=f"Failed to update papers blog field: {str(e)}")
-=======
-        
-    except Exception as e:
-        logger.error(f"Failed to update papers blog field: {str(e)}")
-        raise HTTPException(status_code=500, detail=f"Failed to update papers blog field: {str(e)}")
-
->>>>>>> c9681869
+
