--- conflicted
+++ resolved
@@ -5,13 +5,10 @@
 from fastapi import APIRouter, Depends, HTTPException, status, Body
 from sqlalchemy.ext.asyncio import AsyncSession
 import httpx
-<<<<<<< HEAD
 import asyncio
 import socket
-=======
 from pydantic import BaseModel
 from datetime import datetime, timezone
->>>>>>> 539dc55f
 
 from ..models.users import User, UserPaperRecommendation
 from ..models.papers import PaperBase, PaperRecommendation, FeedbackRequest
@@ -61,19 +58,14 @@
             UserPaperRecommendation.url,
             UserPaperRecommendation.submitted,
             UserPaperRecommendation.recommendation_date,
-<<<<<<< HEAD
-            UserPaperRecommendation.viewed
+            UserPaperRecommendation.viewed,
+            UserPaperRecommendation.blog_liked
         )
         .where(
             (UserPaperRecommendation.username == username) &
             (UserPaperRecommendation.blog.isnot(None)) &
             (UserPaperRecommendation.blog != '')
         )
-=======
-            UserPaperRecommendation.viewed,
-            UserPaperRecommendation.blog_liked
-        ).where(UserPaperRecommendation.username == username)
->>>>>>> 539dc55f
         .order_by(UserPaperRecommendation.recommendation_date.desc())
         .limit(limit)
     )
