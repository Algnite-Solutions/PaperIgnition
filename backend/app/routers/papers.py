--- conflicted
+++ resolved
@@ -7,15 +7,12 @@
 from fastapi import APIRouter, Depends, HTTPException, status
 from fastapi.responses import RedirectResponse
 from sqlalchemy.ext.asyncio import AsyncSession
-<<<<<<< HEAD
 from minio import Minio
 from minio.error import S3Error
 import yaml
 import os
-=======
 from pydantic import BaseModel
 from datetime import datetime, timezone
->>>>>>> 07f5ad52
 
 from ..models.users import User, UserPaperRecommendation
 from ..models.papers import PaperBase, PaperRecommendation
