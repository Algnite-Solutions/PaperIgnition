--- conflicted
+++ resolved
@@ -84,17 +84,6 @@
     id = Column(Integer, primary_key=True, index=True)
     username = Column(String(50), ForeignKey("users.username"), index=True)
     paper_id = Column(String(50), index=True)  # 论文外部ID (arXiv ID等)
-<<<<<<< HEAD
-    
-    # 添加从论文数据库中获取的数据
-    title = Column(String(255))
-    authors = Column(String(255))
-    abstract = Column(Text, nullable=True)  # 添加论文摘要字段
-    url = Column(String(255), nullable=True)
-    blog = Column(Text, nullable=True)  # 存储论文的blog内容
-    
-    # 推荐特定元数据
-=======
     # 新增推荐相关字段
     title = Column(String(255), nullable=True)
     authors = Column(String(255), nullable=True)
@@ -103,7 +92,6 @@
     content = Column(Text, nullable=True)
     blog = Column(Text, nullable=True)
     # 原有推荐元数据
->>>>>>> 6c1f476f
     recommendation_date = Column(DateTime(timezone=True), default=lambda: datetime.now(timezone.utc))
     viewed = Column(Boolean, default=False)
     relevance_score = Column(Float, nullable=True)
